--- conflicted
+++ resolved
@@ -22,11 +22,7 @@
 
 ### Option 1 | MCP (Recommended):
 
-<<<<<<< HEAD
 MCP (Model Control Protocol) provides the easiest way to get started with Agency Swarm MCP directly in your editor.
-=======
-MCP (Model Control Protocol) provides the easiest way to get started with Task Master directly in your editor.
->>>>>>> ddf09477
 
 1. **Add the MCP config to your editor** (Cursor recommended, but it works with other text editors):
 
@@ -35,11 +31,7 @@
 	"mcpServers": {
 		"agency-swarm": {
 			"command": "npx",
-<<<<<<< HEAD
 			"args": ["-y", "agencyswarm-mcp"],
-=======
-			"args": ["-y", "task-master-ai"],
->>>>>>> ddf09477
 			"env": {
 				"ANTHROPIC_API_KEY": "YOUR_ANTHROPIC_API_KEY_HERE",
 				"PERPLEXITY_API_KEY": "YOUR_PERPLEXITY_API_KEY_HERE",
